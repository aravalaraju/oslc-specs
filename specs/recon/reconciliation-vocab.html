<!DOCTYPE html>
<html>
  <!-- replace reconciliation with your domain name, e.g., Change Management -->
  <!-- replace recon with your domains's short name, e.g., cm -->
  <head>
    <meta charset="utf-8" />
    <title>OSLC Reconciliation Version 2.0. Part 2: Vocabulary</title>
    <script
      src="https://raw.githack.com/oasis-tcs/tab-respec/master/builds/respec-oasis-common.js"
      async
      class="remove"
    ></script>
    <script class="remove">
      var respecConfig = {
        // specification status (e.g. WD, LCWD, WG-NOTE, etc.). If in doubt use ED.
        specStatus: "CSD",
        thisVersion:
          "http://docs.oasis-open.org/oslc-domains/recon/v3.0/csprd01/part2-reconciliation-vocab/recon-v3.0-csprd01-part2-reconciliation-vocab.html",
        latestVersion: "http://docs.oasis-open.org/oslc-domains/recon/v3.0/recon-v3.0-part2-reconciliation-vocab.html",
        prevVersion: "N/A",

        // the specification's short name, as in http://www.w3.org/TR/short-name/
        shortName: "oslc-recon",

        // The revision level of the document within its stage
        revision: "01",

        // the document's citation label
        citationLabel: "OSLC-recon-3.0-Part2",

        // if your specification has a subtitle that goes below the main
        // formal title, define it here
        // subtitle   :  "an excellent document",

        // if you wish the publication date to be other than the last modification, set this
        // publishDate:  "2009-08-06",

        // if the specification's copyright date is a range of years, specify
        // the start date here:
        // copyrightStart: "2005"

        // if there is a previously published draft, uncomment this and set its YYYY-MM-DD date
        // and its maturity status
        // previousPublishDate:  "1977-03-15",
        // previousMaturity:  "WD",

        // if there a publicly available Editor's Draft, this is the link
        // edDraftURI:           "http://berjon.com/",

        // if this is a LCWD, uncomment and set the end of its review period
        // lcEnd: "2009-08-05",

        // chairs and editors, add as many as you like
        // only "name" is required
        chairs: [
          {
            name: "Jim Amsden",
            mailto: "jamsden@us.ibm.com",
            company: "IBM",
            companyURL: "http://www.ibm.com/",
          },
          {
            name: "Graham Bachelor",
            mailto: "gray_bachelor@uk.ibm.com",
            company: "IBM",
            companyURL: "http://www.ibm.com",
          },
        ],

        editors: [
          {
            name: "Jim Amsden",
            mailto: "jamsden@us.ibm.com",
            company: "IBM",
            companyURL: "http://www.ibm.com/",
          },
          {
            name: "Samuel Padgett",
            mailto: "spadgett@us.ibm.com",
            company: "IBM",
            companyURL: "http://www.ibm.com/",
          },
          {
            name: "Steve Speicher",
            mailto: "sspeiche@us.ibm.com",
            company: "IBM",
            companyURL: "http://www.ibm.com/",
          },
        ],

        // name of the WG
        wg: "OASIS OSLC Lifecycle Integration Domains TC",
        wgShortName: "oslc-domains",

        // URI of the public WG page
        wgURI: "https://www.oasis-open.org/committees/oslc-domains/",

        namespaces: [
          {
            href: "http://open-services.net/ns/cm#",
            prefix: "oslc",
          },
        ],

        // Other parts of multi-part spec
        additionalArtifacts: [
          {
            title: "OSLC reconciliation Version 3.0. Part 1: Specification",
            href:
              "http://docs.oasis-open.org/oslc-domains/recon/v3.0/csprd01/part1-reconciliation/recon-v3.0-csprd01-part1-reconciliation.html",
          },
          {
            title: "OSLC reconciliation Version 3.0. Part 2: Vocabulary (this document)",
            href:
              "http://docs.oasis-open.org/oslc-domains/recon/v3.0/csprd01/part2-reconciliation-vocab/recon-v3.0-csprd01-part2-reconciliation-vocab.html",
          },
        ],

        relatedWork: [
          {
            title: "Open Services for Lifecycle Collaboration reconciliation Specification Version 2.0",
            href: "http://open-services.net/bin/view/Main/CmSpecificationV2",
          },
        ],

        localBiblio: {
          OSLCActions: {
            title: "Open Services for Lifecycle Collaboration Actions Specification Version 2.0",
            href: "http://open-services.net/bin/view/Main/CmSpecificationV2",
            authors: ["Martin Pain", "Steve Speicher"],
            status: "Finalization",
            publisher: "http://open-services.net",
          },
          OSLCRM: {
            title: "Open Services for Lifecycle Collaboration Requirements Management Specification Version 2.0",
            href: "http://open-services.net/bin/view/Main/RmSpecificationV2",
            authors: ["Ian Green"],
            status: "Final",
            publisher: "http://open-services.net",
          },
          OSLCQM: {
            title: "Open Services for Lifecycle Collaboration Quality Management Specification Version 2.0",
            href: "http://open-services.net/bin/view/Main/QmSpecificationV2",
            authors: ["Paul McMahan"],
            status: "Final",
            publisher: "http://open-services.net",
          },
          OSLCCore3: {
            title: "OSLC Core Overview v3.0",
            href: "http://docs.oasis-open.org/oslc-core/oslc-core/v3.0/oslc-core-v3.0-part1-overview.html",
            status: "Committee Specification",
            authors: ["Steve Speicher", "Jim Amsden"],
            publisher: "OASIS",
          },
        },
<<<<<<< HEAD
        {
            name:       "Samuel Padgett"
        ,   mailto:     "spadgett@us.ibm.com"
        ,   company:    "IBM"
        ,   companyURL: "http://www.ibm.com/"
        },
        {
            name:       "Steve Speicher"
        ,   mailto:     "sspeiche@us.ibm.com"
        ,   company:    "IBM"
        ,   companyURL: "http://www.ibm.com/"
        }
    ],

    // name of the WG
    wg:           "OASIS Open Services for Lifecycle Collaboration (OSLC) OP",
    wgShortName:  "oslc-domains",

    // URI of the public WG page
    wgURI:        "https://www.oasis-open.org/committees/oslc-domains/",

    namespaces : [ {
            href : "http://open-services.net/ns/cm#",
            prefix : "oslc"
    } ],

    // Other parts of multi-part spec
    additionalArtifacts : [
      { title: "OSLC reconciliation Version 3.0. Part 1: Specification", href: "http://docs.oasis-open.org/oslc-domains/recon/v3.0/csprd01/part1-reconciliation/recon-v3.0-csprd01-part1-reconciliation.html" },
      { title: "OSLC reconciliation Version 3.0. Part 2: Vocabulary (this document)", href: "http://docs.oasis-open.org/oslc-domains/recon/v3.0/csprd01/part2-reconciliation-vocab/recon-v3.0-csprd01-part2-reconciliation-vocab.html" },
    ],

    relatedWork : [
      { title: "Open Services for Lifecycle Collaboration reconciliation Specification Version 2.0", href: "http://open-services.net/bin/view/Main/CmSpecificationV2" }
    ],

    localBiblio:  {
      "OSLCActions" : {
          title:    "Open Services for Lifecycle Collaboration Actions Specification Version 2.0",
          href:     "http://open-services.net/bin/view/Main/CmSpecificationV2",
          authors:  ["Martin Pain", "Steve Speicher"],
          status:   "Finalization",
          publisher:  "http://open-services.net"
      },
      "OSLCRM": {
          title:    "Open Services for Lifecycle Collaboration Requirements Management Specification Version 2.0",
          href:     "http://open-services.net/bin/view/Main/RmSpecificationV2",
          authors:  ["Ian Green"],
          status:   "Final",
          publisher:  "http://open-services.net",
      },
      "OSLCQM": {
          title:    "Open Services for Lifecycle Collaboration Quality Management Specification Version 2.0",
          href:     "http://open-services.net/bin/view/Main/QmSpecificationV2",
          authors:  ["Paul McMahan"],
          status:   "Final",
          publisher:  "http://open-services.net",
      },
        "OSLCCore3": {
            title:    "OSLC Core Overview v3.0",
            href:     "http://docs.oasis-open.org/oslc-core/oslc-core/v3.0/oslc-core-v3.0-part1-overview.html",
            status:   "Committee Specification",
            authors:  ["Steve Speicher", "Jim Amsden"],
            publisher:  "OASIS",
        }
    }
  };
</script>
</head>
<body>
<section id="abstract">
<p>This specification defines a vocabulary and resource shapes for the reconciliation domain.</p>
</section>

  <section id='toc'></section>
  <hr />
  <section id='sotd'></section>

<section id="introduction" class="informative">
<h2>Introduction</h2>

<p>This specification defines a vocabulary and resource shapes for common
    reconciliation resources. The intent is to define resources needed to
    support common integration scenarios and not to provide a comprehensive
    definition of a Change Request. The resource formats may not match exactly
    the native models supported by change management service providers, but are
    intended to be compatible with them. The approach to supporting these
    scenarios is to delegate operations, as driven by service provider
    contributed user interfaces, as much as possible and not require a service
    provider to expose its complete data model and application logic.</p>

<figure>
  <img src="OSLCV3_CM.png" />
  <figcaption>OSLC reconciliation 3.0 Overview</figcaption>
</figure>



<section id="terminology">
<h1>Terminology</h1>
<p>Terminology is based on OSLC Core Overview [[!OSLCCore3]], W3C Linked Data
    Platform [[!LDP]], W3C's Architecture of the World Wide Web [[WEBARCH]],
    Hyper-text Transfer Protocol [[!HTTP11]].</p>
<!--
=======
      };
    </script>
  </head>
  <body>
    <section id="abstract">
      <p>This specification defines a vocabulary and resource shapes for the reconciliation domain.</p>
    </section>

    <section id="toc"></section>
    <hr />
    <section id="sotd"></section>

    <section id="introduction" class="informative">
      <h2>Introduction</h2>

      <p>
        This specification defines a vocabulary and resource shapes for common reconciliation resources. The intent is
        to define resources needed to support common integration scenarios and not to provide a comprehensive definition
        of a Change Request. The resource formats may not match exactly the native models supported by change management
        service providers, but are intended to be compatible with them. The approach to supporting these scenarios is to
        delegate operations, as driven by service provider contributed user interfaces, as much as possible and not
        require a service provider to expose its complete data model and application logic.
      </p>

      <figure>
        <img src="OSLCV3_CM.png" />
        <figcaption>OSLC reconciliation 3.0 Overview</figcaption>
      </figure>

      <section id="terminology">
        <h1>Terminology</h1>
        <p>
          Terminology is based on OSLC Core Overview [[!OSLCCore3]], W3C Linked Data Platform [[!LDP]], W3C's
          Architecture of the World Wide Web [[WEBARCH]], Hyper-text Transfer Protocol [[!HTTP11]].
        </p>
        <!--
>>>>>>> aecb0be3
<dl>
    <dt class='loc-heading'>Term-xxx</dt>
    <dd>...</dd>
</dl>
-->
      </section>

      <section id="references"><h3>References</h3></section>

      <section id="conventions">
        <p>
          In addition to the namespace URIs and namespace prefixes <code>oslc</code>, <code>rdf</code>,
          <code>dcterms</code> and <code>foaf</code> defined in the
          <a href="http://docs.oasis-open.org/oslc-core/oslc-core/v3.0/oslc-core-v3.0-part1-overview.html"
            >OSLC Core specification</a
          >, OSLC recon defines the namespace URI of <code>http://open-services.net/ns/recon#</code> with a namespace
          prefix of <code>oslc_recon</code>
        </p>

        <p>This specification also uses these namespace prefix definitions:</p>

        <ul>
          <li>oslc_rm : <code>http://open-services.net/ns/rm#</code> [[OSLCRM]]</li>
          <li>oslc_qm : <code>http://open-services.net/ns/qm#</code> [[OSLCQM]]</li>
        </ul>
      </section>
    </section>

    <section id="reconVocab">
      <h2>reconciliation Vocabulary Terms</h2>
      <p>
        This specification defines the **root** superclass, and a number of specific, commonly occurring subclasses,
        properties and values. Servers may define additional **root** subclasses and provide additional properties as
        needed.
      </p>
      <div
        title="RDF Vocabulary for OSLC reconciliation Domain"
        data-include="./reconciliation-vocab.ttl"
        data-oninclude="vocabToSpec"
        data-include-sync="true"
        data-include-replace="true"
        data-include-format="html"
      ></div>
    </section>

    <section id="resourceDefinitions">
      <h2>reconciliation Resource Constraints</h2>
    </section>

    <section class="appendix informative" id="history">
      <h2>Change History</h2>
      <table border="1" cellspacing="0" cellpadding="0">
        <tr>
          <td
            width="103"
            valign="top"
            style="width: 77.4pt; border: solid windowtext 1pt; padding: 0in 5.4pt 0in 5.4pt;"
          >
            <b>Revision</b>
          </td>
          <td
            width="96"
            valign="top"
            style="width: 1in; border: solid windowtext 1pt; border-left: none; padding: 0in 5.4pt 0in 5.4pt;"
          >
            <b>Date</b>
          </td>
          <td
            width="144"
            valign="top"
            style="width: 1.5in; border: solid windowtext 1pt; border-left: none; padding: 0in 5.4pt 0in 5.4pt;"
          >
            <b>Editor</b>
          </td>
          <td
            width="295"
            valign="top"
            style="width: 221.4pt; border: solid windowtext 1pt; border-left: none; padding: 0in 5.4pt 0in 5.4pt;"
          >
            <b>Changes Made</b>
          </td>
        </tr>
        <tr>
          <td>01</td>
          <td>07/06/2016</td>
          <td>Jim Amsden</td>
          <td>Initial CSPRD01</td>
        </tr>
      </table>
    </section>
  </body>
</html><|MERGE_RESOLUTION|>--- conflicted
+++ resolved
@@ -89,7 +89,7 @@
         ],
 
         // name of the WG
-        wg: "OASIS OSLC Lifecycle Integration Domains TC",
+        wg: "OASIS Open Services for Lifecycle Collaboration (OSLC) OP",
         wgShortName: "oslc-domains",
 
         // URI of the public WG page
@@ -153,112 +153,6 @@
             publisher: "OASIS",
           },
         },
-<<<<<<< HEAD
-        {
-            name:       "Samuel Padgett"
-        ,   mailto:     "spadgett@us.ibm.com"
-        ,   company:    "IBM"
-        ,   companyURL: "http://www.ibm.com/"
-        },
-        {
-            name:       "Steve Speicher"
-        ,   mailto:     "sspeiche@us.ibm.com"
-        ,   company:    "IBM"
-        ,   companyURL: "http://www.ibm.com/"
-        }
-    ],
-
-    // name of the WG
-    wg:           "OASIS Open Services for Lifecycle Collaboration (OSLC) OP",
-    wgShortName:  "oslc-domains",
-
-    // URI of the public WG page
-    wgURI:        "https://www.oasis-open.org/committees/oslc-domains/",
-
-    namespaces : [ {
-            href : "http://open-services.net/ns/cm#",
-            prefix : "oslc"
-    } ],
-
-    // Other parts of multi-part spec
-    additionalArtifacts : [
-      { title: "OSLC reconciliation Version 3.0. Part 1: Specification", href: "http://docs.oasis-open.org/oslc-domains/recon/v3.0/csprd01/part1-reconciliation/recon-v3.0-csprd01-part1-reconciliation.html" },
-      { title: "OSLC reconciliation Version 3.0. Part 2: Vocabulary (this document)", href: "http://docs.oasis-open.org/oslc-domains/recon/v3.0/csprd01/part2-reconciliation-vocab/recon-v3.0-csprd01-part2-reconciliation-vocab.html" },
-    ],
-
-    relatedWork : [
-      { title: "Open Services for Lifecycle Collaboration reconciliation Specification Version 2.0", href: "http://open-services.net/bin/view/Main/CmSpecificationV2" }
-    ],
-
-    localBiblio:  {
-      "OSLCActions" : {
-          title:    "Open Services for Lifecycle Collaboration Actions Specification Version 2.0",
-          href:     "http://open-services.net/bin/view/Main/CmSpecificationV2",
-          authors:  ["Martin Pain", "Steve Speicher"],
-          status:   "Finalization",
-          publisher:  "http://open-services.net"
-      },
-      "OSLCRM": {
-          title:    "Open Services for Lifecycle Collaboration Requirements Management Specification Version 2.0",
-          href:     "http://open-services.net/bin/view/Main/RmSpecificationV2",
-          authors:  ["Ian Green"],
-          status:   "Final",
-          publisher:  "http://open-services.net",
-      },
-      "OSLCQM": {
-          title:    "Open Services for Lifecycle Collaboration Quality Management Specification Version 2.0",
-          href:     "http://open-services.net/bin/view/Main/QmSpecificationV2",
-          authors:  ["Paul McMahan"],
-          status:   "Final",
-          publisher:  "http://open-services.net",
-      },
-        "OSLCCore3": {
-            title:    "OSLC Core Overview v3.0",
-            href:     "http://docs.oasis-open.org/oslc-core/oslc-core/v3.0/oslc-core-v3.0-part1-overview.html",
-            status:   "Committee Specification",
-            authors:  ["Steve Speicher", "Jim Amsden"],
-            publisher:  "OASIS",
-        }
-    }
-  };
-</script>
-</head>
-<body>
-<section id="abstract">
-<p>This specification defines a vocabulary and resource shapes for the reconciliation domain.</p>
-</section>
-
-  <section id='toc'></section>
-  <hr />
-  <section id='sotd'></section>
-
-<section id="introduction" class="informative">
-<h2>Introduction</h2>
-
-<p>This specification defines a vocabulary and resource shapes for common
-    reconciliation resources. The intent is to define resources needed to
-    support common integration scenarios and not to provide a comprehensive
-    definition of a Change Request. The resource formats may not match exactly
-    the native models supported by change management service providers, but are
-    intended to be compatible with them. The approach to supporting these
-    scenarios is to delegate operations, as driven by service provider
-    contributed user interfaces, as much as possible and not require a service
-    provider to expose its complete data model and application logic.</p>
-
-<figure>
-  <img src="OSLCV3_CM.png" />
-  <figcaption>OSLC reconciliation 3.0 Overview</figcaption>
-</figure>
-
-
-
-<section id="terminology">
-<h1>Terminology</h1>
-<p>Terminology is based on OSLC Core Overview [[!OSLCCore3]], W3C Linked Data
-    Platform [[!LDP]], W3C's Architecture of the World Wide Web [[WEBARCH]],
-    Hyper-text Transfer Protocol [[!HTTP11]].</p>
-<!--
-=======
       };
     </script>
   </head>
@@ -295,7 +189,6 @@
           Architecture of the World Wide Web [[WEBARCH]], Hyper-text Transfer Protocol [[!HTTP11]].
         </p>
         <!--
->>>>>>> aecb0be3
 <dl>
     <dt class='loc-heading'>Term-xxx</dt>
     <dd>...</dd>
