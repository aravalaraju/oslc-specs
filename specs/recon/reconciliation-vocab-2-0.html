--- conflicted
+++ resolved
@@ -97,7 +97,7 @@
         ],
 
         // name of the WG
-        wg: "OASIS OSLC Open Project",
+        wg: "OASIS Open Services for Lifecycle Collaboration (OSLC) OP",
         wgShortName: "oslc-domains",
 
         // URI of the public WG page
@@ -180,130 +180,6 @@
             publisher: "http://open-services.net",
           },
         },
-<<<<<<< HEAD
-        {
-          name: "Jim Amsden"
-          , mailto: "jamsden@us.ibm.com"
-          , company: "IBM"
-          , companyURL: "http://www.ibm.com/"
-        },
-        {
-          name: "Samuel Padgett"
-          , mailto: "spadgett@us.ibm.com"
-          , company: "IBM"
-          , companyURL: "http://www.ibm.com/"
-        },
-        {
-          name: "Steve Speicher"
-          , mailto: "sspeiche@us.ibm.com"
-          , company: "IBM"
-          , companyURL: "http://www.ibm.com/"
-        }
-      ],
-
-      // name of the WG
-      wg: "OASIS Open Services for Lifecycle Collaboration (OSLC) OP",
-      wgShortName: "oslc-domains",
-
-      // URI of the public WG page
-      wgURI: "https://www.oasis-open.org/committees/oslc-domains/",
-
-      // name (without the @w3c.org) of the public mailing to which comments are due
-      wgPublicList: "oslc-domains",
-
-      // URI of the patent status for this WG, for Rec-track documents
-      // !!!! IMPORTANT !!!!
-      // This is important for Rec-track documents, do not copy a patent URI from a random
-      // document unless you know what you're doing. If in doubt ask your friendly neighbourhood
-      // Team Contact.
-      wgPatentURI: "",
-      // !!!! IMPORTANT !!!! MAKE THE ABOVE BLINK IN YOUR HEAD
-
-      namespaces: [{
-        href: "http://open-services.net/ns/cm#",
-        prefix: "oslc"
-      }],
-
-      // Other parts of multi-part spec
-      additionalArtifacts: [
-        { title: "OSLC reconciliation Version 2.0. Part 1: Specification", href: "http://docs.oasis-open.org/oslc-domains/recon/v2.0/csprd01/part1-reconciliation/recon-v2.0-csprd01-part1-reconciliation.html" },
-        { title: "OSLC reconciliation Version 2.0. Part 2: Vocabulary (this document)", href: "http://docs.oasis-open.org/oslc-domains/recon/v2.0/csprd01/part2-reconciliation-vocab/recon-v2.0-csprd01-part2-reconciliation-vocab.html" },
-      ],
-
-      relatedWork: [
-        { title: "Open Services for Lifecycle Collaboration Reconciliation Specification Version 2.0", href: "https://archive.open-services.net/wiki/reconciliation/OSLC-Reconciliation-Specification-Version-2.0/" }
-      ],
-
-      localBiblio: {
-        "OSLCActions": {
-          title: "Open Services for Lifecycle Collaboration Actions Specification Version 2.0",
-          href: "http://open-services.net/bin/view/Main/CmSpecificationV2",
-          authors: ["Martin Pain", "Steve Speicher"],
-          status: "Finalization",
-          publisher: "http://open-services.net"
-        },
-        "OSLCRM": {
-          title: "Open Services for Lifecycle Collaboration Requirements Management Specification Version 2.0",
-          href: "http://open-services.net/bin/view/Main/RmSpecificationV2",
-          authors: ["Ian Green"],
-          status: "Final",
-          publisher: "http://open-services.net",
-        },
-        "OSLCQM": {
-          title: "Open Services for Lifecycle Collaboration Quality Management Specification Version 2.0",
-          href: "http://open-services.net/bin/view/Main/QmSpecificationV2",
-          authors: ["Paul McMahan"],
-          status: "Final",
-          publisher: "http://open-services.net",
-        },
-        "OSLCCore3": {
-          title: "OSLC Core Overview v3.0",
-          href: "http://docs.oasis-open.org/oslc-core/oslc-core/v3.0/oslc-core-v3.0-part1-overview.html",
-          status: "Committee Specification",
-          authors: ["Steve Speicher", "Jim Amsden"],
-          publisher: "OASIS",
-        },
-        "OSLCCore2": {
-          title: "OSLC Core 2.0",
-          href: "http://open-services.net/bin/view/Main/OslcCoreSpecification",
-          authors: ["S. Speicher", "D. Johnson"],
-          status: "Finalized",
-          publisher: "http://open-services.net",
-        },
-      }
-    };
-  </script>
-</head>
-
-<body>
-  <section id="abstract">
-    <p>This specification defines a vocabulary and resource shapes for the reconciliation domain.</p>
-  </section>
-
-  <section id='toc'></section>
-  <hr />
-  <section id='sotd'></section>
-
-  <section id="introduction" class="informative">
-    <h2>Introduction</h2>
-
-    <p>This specification defines a vocabulary and resource shapes for common
-      reconciliation resources. The intent is to define resources needed to
-      support common integration scenarios and not to provide a comprehensive
-      definition of a Change Request. The resource formats may not match exactly
-      the native models supported by change management service providers, but are
-      intended to be compatible with them. The approach to supporting these
-      scenarios is to delegate operations, as driven by service provider
-      contributed user interfaces, as much as possible and not require a service
-      provider to expose its complete data model and application logic.</p>
-
-    <section id="terminology">
-      <h1>Terminology</h1>
-      <p>Terminology is based on OSLC Core Overview [[!OSLCCore3]], W3C Linked Data
-        Platform [[!LDP]], W3C's Architecture of the World Wide Web [[WEBARCH]],
-        Hyper-text Transfer Protocol [[!HTTP11]].</p>
-      <!--
-=======
       };
     </script>
   </head>
@@ -336,7 +212,6 @@
           Architecture of the World Wide Web [[WEBARCH]], Hyper-text Transfer Protocol [[!HTTP11]].
         </p>
         <!--
->>>>>>> aecb0be3
 <dl>
     <dt class='loc-heading'>Term-xxx</dt>
     <dd>...</dd>
